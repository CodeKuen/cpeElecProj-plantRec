<!DOCTYPE html>
<html lang="en">
<head>
  <meta charset="UTF-8">
  <title>Plant Disease Detection</title>
  <link rel="stylesheet" href="{{ url_for('static', filename='style.css') }}">
	<link rel="stylesheet" href="https://cdnjs.cloudflare.com/ajax/libs/font-awesome/5.15.3/css/all.min.css"/>
	<style>
  @import url('https://fonts.googleapis.com/css2?family=Ultra&display=swap');	
  </style>
	<style>
  @import url('https://fonts.googleapis.com/css2?family=Radley:ital@0;1&family=Ultra&display=swap');	
  </style>
</head>
<body>
  <header>
    <nav>
      {% if session.user_id %}
			<input type="checkbox" id="check">
			<label for="check" class="checkbtn">
				<i class="fas fa-bars"></i>
			</label>
			<label class="logo">Plant Disease Detection</label>
      <ul>
        <li>Logged in as {{ session.username }}</li>
        <li><a class="active" href="{{ url_for('index') }}">Home</a></li>
        <li><a href="{{ url_for('logout') }}">Logout</a></li>
<<<<<<< HEAD
        <li><a href="#">About</a></li>
=======
        <li><a href="{{ url_for('about') }}">About</a></li>
>>>>>>> 1685a513
        {% if session.is_admin %}
         <li><a href="{{ url_for('admin') }}">Admin</a></li>
        {% endif %}
      {% else %}
        <li><a href="{{ url_for('login') }}">Login</a></li>
        <li><a href="{{ url_for('register') }}">Register</a></li>
      {% endif %}
      </ul>
    </nav>
  </header>
  <div class="container">
    <h2>Upload an Image</h2>
    <form action="{{ url_for('predict') }}" method="POST" enctype="multipart/form-data">
      <label for="input-file" id="drop-area">
          <input type="file" name="file" id="input-file" hidden required>
          <div id="img-view">
            <img src="{{ url_for('static', filename=icon) }}">
            <p>Drag and drop or click here<br>to upload image</p>
            <span>Upload any images from desktop</span>
        </div>
      </label>
<<<<<<< HEAD
      <button id="predict-button" type="submit">Predict</button>
=======
      <button type="submit">Predict</button>
>>>>>>> 1685a513
    </form>
    {% if history %}
    <h3>Your Recent Predictions</h3>
    <div class="history">
      {% for item in history %}
      <div class="history-item">
        <img src="{{ url_for('static', filename=item.img_path) }}" alt="">
        <p><strong>{{ item.prediction }}</strong> ({{ '%.2f'|format(item.confidence) }}%)</p>
        <p><small>{{ item.timestamp }}</small></p>
      </div>
      {% endfor %}
    </div>
    {% endif %}
  </div>
  <script src="{{ url_for('static', filename='drop-area-script.js') }}"></script>
</body>
</html><|MERGE_RESOLUTION|>--- conflicted
+++ resolved
@@ -15,6 +15,7 @@
 <body>
   <header>
     <nav>
+    <nav>
       {% if session.user_id %}
 			<input type="checkbox" id="check">
 			<label for="check" class="checkbtn">
@@ -25,18 +26,31 @@
         <li>Logged in as {{ session.username }}</li>
         <li><a class="active" href="{{ url_for('index') }}">Home</a></li>
         <li><a href="{{ url_for('logout') }}">Logout</a></li>
-<<<<<<< HEAD
+        <li><a href="{{ url_for('about') }}">About</a></li>
+        {% if session.is_admin %}
+         <li><a href="{{ url_for('admin') }}">Admin</a></li>
+        {% endif %}
+			<input type="checkbox" id="check">
+			<label for="check" class="checkbtn">
+				<i class="fas fa-bars"></i>
+			</label>
+			<label class="logo">Plant Disease Detection</label>
+      <ul>
+        <li>Logged in as {{ session.username }}</li>
+        <li><a class="active" href="{{ url_for('index') }}">Home</a></li>
+        <li><a href="{{ url_for('logout') }}">Logout</a></li>
         <li><a href="#">About</a></li>
-=======
-        <li><a href="{{ url_for('about') }}">About</a></li>
->>>>>>> 1685a513
         {% if session.is_admin %}
          <li><a href="{{ url_for('admin') }}">Admin</a></li>
         {% endif %}
       {% else %}
         <li><a href="{{ url_for('login') }}">Login</a></li>
         <li><a href="{{ url_for('register') }}">Register</a></li>
+        <li><a href="{{ url_for('login') }}">Login</a></li>
+        <li><a href="{{ url_for('register') }}">Register</a></li>
       {% endif %}
+      </ul>
+    </nav>
       </ul>
     </nav>
   </header>
@@ -44,18 +58,21 @@
     <h2>Upload an Image</h2>
     <form action="{{ url_for('predict') }}" method="POST" enctype="multipart/form-data">
       <label for="input-file" id="drop-area">
-          <input type="file" name="file" id="input-file" hidden required>
+          <label for="input-file" id="drop-area">
+          <input type="file" name="file" id="input-file" hidden id="input-file" hidden required>
           <div id="img-view">
             <img src="{{ url_for('static', filename=icon) }}">
             <p>Drag and drop or click here<br>to upload image</p>
             <span>Upload any images from desktop</span>
         </div>
       </label>
-<<<<<<< HEAD
+          <div id="img-view">
+            <img src="{{ url_for('static', filename=icon) }}">
+            <p>Drag and drop or click here<br>to upload image</p>
+            <span>Upload any images from desktop</span>
+        </div>
+      </label>
       <button id="predict-button" type="submit">Predict</button>
-=======
-      <button type="submit">Predict</button>
->>>>>>> 1685a513
     </form>
     {% if history %}
     <h3>Your Recent Predictions</h3>
@@ -71,5 +88,6 @@
     {% endif %}
   </div>
   <script src="{{ url_for('static', filename='drop-area-script.js') }}"></script>
+  <script src="{{ url_for('static', filename='drop-area-script.js') }}"></script>
 </body>
 </html>